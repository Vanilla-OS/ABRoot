package core

/*	License: GPLv3
	Authors:
		Mirko Brombin <mirko@fabricators.ltd>
		Vanilla OS Contributors <https://github.com/vanilla-os/>
	Copyright: 2023
	Description:
		ABRoot is utility which provides full immutability and
		atomicity to a Linux system, by transacting between
		two root filesystems. Updates are performed using OCI
		images, to ensure that the system is always in a
		consistent state.
*/

import (
	"context"
	"errors"
	"fmt"
	"os"
	"path/filepath"

	"github.com/containers/buildah"
	"github.com/containers/image/v5/types"
	cstypes "github.com/containers/storage/types"
	"github.com/vanilla-os/abroot/settings"
	"github.com/vanilla-os/prometheus"
)

// OciExportRootFs generates a rootfs from an image recipe file
func OciExportRootFs(buildImageName string, imageRecipe *ImageRecipe, transDir string, dest string) error {
	PrintVerboseInfo("OciExportRootFs", "running...")

	pt, err := prometheus.NewPrometheus(
		"/var/lib/abroot/storage",
		"overlay",
		settings.Cnf.MaxParallelDownloads,
	)
	if err != nil {
		PrintVerboseErr("OciExportRootFs", 0, err)
		return err
	}

	imageRecipePath := filepath.Join(transDir, "imageRecipe")

	if transDir == dest {
		err := errors.New("transDir and dest cannot be the same")
		PrintVerboseErr("OciExportRootFs", 1, err)
		return err
	}

	// create dest if it doesn't exist
	err = os.MkdirAll(dest, 0755)
	if err != nil {
		PrintVerboseErr("OciExportRootFs", 3, err)
		return err
	}

	// cleanup transDir
	err = os.RemoveAll(transDir)
	if err != nil {
		PrintVerboseErr("OciExportRootFs", 4, err)
		return err
	}
	err = os.MkdirAll(transDir, 0755)
	if err != nil {
		PrintVerboseErr("OciExportRootFs", 5, err)
		return err
	}

	// write imageRecipe
	err = imageRecipe.Write(imageRecipePath)
	if err != nil {
		PrintVerboseErr("OciExportRootFs", 6, err)
		return err
	}

	// pull image
	err = pullImageWithProgressbar(pt, dest, imageRecipe)
	if err != nil {
		PrintVerbose("OciExportRootFs:err(8): %s", err)
		return err
	}

	// build image
	imageBuild, err := pt.BuildContainerFile(imageRecipePath, buildImageName)
	if err != nil {
<<<<<<< HEAD
		PrintVerbose("OciExportRootFs:err(9): %s", err)
=======
		PrintVerboseErr("OciExportRootFs", 7, err)
>>>>>>> 9acbbc41
		return err
	}

	// mount image
	mountDir, err := pt.MountImage(imageBuild.TopLayer)
	if err != nil {
<<<<<<< HEAD
		PrintVerbose("OciExportRootFs:err(10): %s", err)
=======
		PrintVerboseErr("OciExportRootFs", 8, err)
>>>>>>> 9acbbc41
		return err
	}

	// copy mount dir contents to dest
	err = rsyncCmd(mountDir+"/", dest, []string{"--delete"}, false)
	if err != nil {
<<<<<<< HEAD
		PrintVerbose("OciExportRootFs:err(11): %s", err)
=======
		PrintVerboseErr("OciExportRootFs", 9, err)
>>>>>>> 9acbbc41
		return err
	}

	// unmount image
	_, err = pt.UnMountImage(imageBuild.TopLayer, true)
	if err != nil {
<<<<<<< HEAD
		PrintVerbose("OciExportRootFs:err(12): %s", err)
=======
		PrintVerboseErr("OciExportRootFs", 10, err)
>>>>>>> 9acbbc41
		return err
	}

	return nil
}

<<<<<<< HEAD
func pullImageWithProgressbar(pt *prometheus.Prometheus, dest string, image *ImageRecipe) error {
	PrintVerbose("pullImageWithProgressbar: running...")

	progressCh := make(chan types.ProgressProperties)
	manifestCh := make(chan prometheus.OciManifest)

	defer close(progressCh)
	defer close(manifestCh)

	err := pt.PullImageAsync(image.From, dest, progressCh, manifestCh)
	if err != nil {
		PrintVerbose("pullImageWithProgressbar:err: %s", err)
		return err
	}

	for {
		select {
		case report := <-progressCh:
			fmt.Printf("%s: %v/%v\n", report.Artifact.Digest.Encoded()[:12], report.Offset, report.Artifact.Size)
		case <-manifestCh:
			return nil
		}
	}
}

// FindImageWithLabel returns the name of the first image containinig the provided key-value pair
// or an empty string if none was found
=======
// FindImageWithLabel returns the name of the first image containing the
// provided key-value pair or an empty string if none was found
>>>>>>> 9acbbc41
func FindImageWithLabel(key, value string) (string, error) {
	PrintVerboseInfo("FindImageWithLabel", "running...")

	pt, err := prometheus.NewPrometheus(
		"/var/lib/abroot/storage",
		"overlay",
		settings.Cnf.MaxParallelDownloads,
	)
	if err != nil {
		PrintVerboseErr("FindImageWithLabel", 0, err)
		return "", err
	}

	images, err := pt.Store.Images()
	if err != nil {
		PrintVerboseErr("FindImageWithLabel", 1, err)
		return "", err
	}

	for _, img := range images {
		// This is the only way I could find to get the labels form an image
		builder, err := buildah.ImportBuilderFromImage(context.Background(), pt.Store, buildah.ImportFromImageOptions{Image: img.ID})
		if err != nil {
			PrintVerboseErr("FindImageWithLabel", 2, err)
			return "", err
		}

		val, ok := builder.Labels()[key]
		if ok && val == value {
			return img.Names[0], nil
		}
	}

	return "", nil
}

// RetrieveImageForRoot retrieves the image created for the provided root
// based on the label. Note for distro maintainers: labels must follow those
// defined in the ABRoot config file
func RetrieveImageForRoot(root string) (string, error) {
	PrintVerboseInfo("RetrieveImageForRoot", "running...")

	image, err := FindImageWithLabel("ABRoot.root", root)
	if err != nil {
		PrintVerboseErr("RetrieveImageForRoot", 0, err)
		return "", err
	}

	return image, nil
}

// DeleteImageForRoot deletes the image created for the provided root
func DeleteImageForRoot(root string) error {
	image, err := RetrieveImageForRoot(root)
	if err != nil {
		PrintVerboseErr("DeleteImageForRoot", 0, err)
		return err
	}

	pt, err := prometheus.NewPrometheus(
		"/var/lib/abroot/storage",
		"overlay",
		settings.Cnf.MaxParallelDownloads,
	)
	if err != nil {
		PrintVerboseErr("DeleteImageForRoot", 1, err)
		return err
	}

	_, err = pt.Store.DeleteImage(image, true)
	if err != nil && err != cstypes.ErrNotAnImage {
		PrintVerboseErr("DeleteImageForRoot", 2, err)
		return err
	}

	return nil
}<|MERGE_RESOLUTION|>--- conflicted
+++ resolved
@@ -78,60 +78,43 @@
 	// pull image
 	err = pullImageWithProgressbar(pt, dest, imageRecipe)
 	if err != nil {
-		PrintVerbose("OciExportRootFs:err(8): %s", err)
+		PrintVerboseErr("OciExportRootFs", 6.1, err)
 		return err
 	}
 
 	// build image
 	imageBuild, err := pt.BuildContainerFile(imageRecipePath, buildImageName)
 	if err != nil {
-<<<<<<< HEAD
-		PrintVerbose("OciExportRootFs:err(9): %s", err)
-=======
 		PrintVerboseErr("OciExportRootFs", 7, err)
->>>>>>> 9acbbc41
 		return err
 	}
 
 	// mount image
 	mountDir, err := pt.MountImage(imageBuild.TopLayer)
 	if err != nil {
-<<<<<<< HEAD
-		PrintVerbose("OciExportRootFs:err(10): %s", err)
-=======
 		PrintVerboseErr("OciExportRootFs", 8, err)
->>>>>>> 9acbbc41
 		return err
 	}
 
 	// copy mount dir contents to dest
 	err = rsyncCmd(mountDir+"/", dest, []string{"--delete"}, false)
 	if err != nil {
-<<<<<<< HEAD
-		PrintVerbose("OciExportRootFs:err(11): %s", err)
-=======
 		PrintVerboseErr("OciExportRootFs", 9, err)
->>>>>>> 9acbbc41
 		return err
 	}
 
 	// unmount image
 	_, err = pt.UnMountImage(imageBuild.TopLayer, true)
 	if err != nil {
-<<<<<<< HEAD
-		PrintVerbose("OciExportRootFs:err(12): %s", err)
-=======
 		PrintVerboseErr("OciExportRootFs", 10, err)
->>>>>>> 9acbbc41
 		return err
 	}
 
 	return nil
 }
 
-<<<<<<< HEAD
 func pullImageWithProgressbar(pt *prometheus.Prometheus, dest string, image *ImageRecipe) error {
-	PrintVerbose("pullImageWithProgressbar: running...")
+	PrintVerboseInfo("pullImageWithProgressbar", "running...")
 
 	progressCh := make(chan types.ProgressProperties)
 	manifestCh := make(chan prometheus.OciManifest)
@@ -141,7 +124,7 @@
 
 	err := pt.PullImageAsync(image.From, dest, progressCh, manifestCh)
 	if err != nil {
-		PrintVerbose("pullImageWithProgressbar:err: %s", err)
+		PrintVerboseErr("pullImageWithProgressbar", 0, err)
 		return err
 	}
 
@@ -157,10 +140,8 @@
 
 // FindImageWithLabel returns the name of the first image containinig the provided key-value pair
 // or an empty string if none was found
-=======
 // FindImageWithLabel returns the name of the first image containing the
 // provided key-value pair or an empty string if none was found
->>>>>>> 9acbbc41
 func FindImageWithLabel(key, value string) (string, error) {
 	PrintVerboseInfo("FindImageWithLabel", "running...")
 
