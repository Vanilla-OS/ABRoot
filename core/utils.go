--- conflicted
+++ resolved
@@ -70,7 +70,6 @@
 	return false
 }
 
-<<<<<<< HEAD
 // copyFile copies a file from source to dest
 func copyFile(source, dest string) error {
 	PrintVerbose("copyFile: running...")
@@ -98,7 +97,8 @@
     }
 
     return nil
-=======
+}
+
 // isDeviceLUKSEncrypted checks whether a device specified by devicePath is a LUKS-encrypted device
 func isDeviceLUKSEncrypted(devicePath string) (bool, error) {
 	PrintVerbose("Verifying if %s is encrypted", devicePath)
@@ -119,5 +119,4 @@
 	}
 
 	return true, nil
->>>>>>> abc92d3a
 }