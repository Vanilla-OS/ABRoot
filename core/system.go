--- conflicted
+++ resolved
@@ -104,101 +104,11 @@
 	return s.Registry.HasUpdate(s.CurImage.Digest)
 }
 
-<<<<<<< HEAD
 // SyncEtc syncs /.system/etc -> /part-future/.system/etc
 func (s *ABSystem) SyncEtc(newEtc string, root ABRootPartition) error {
-	PrintVerbose("ABSystem.SyncEtc: syncing /.system/etc -> %s", newEtc)
+	PrintVerbose("ABSystem.SyncEtc: syncing /.system/etc -> %s", newLowerEtc)
 
 	err := EtcBuilder.ExtBuildCommand("/etc", newEtc, fmt.Sprintf("/var/lib/abroot/etc/%s", root.Label))
-=======
-// MergeUserEtcFiles merges user-related files from the new lower etc (/.system/etc)
-// with the old upper etc, if present, saving the result in the new upper etc.
-func (s *ABSystem) MergeUserEtcFiles(oldUpperEtc, newLowerEtc, newUpperEtc string) error {
-	PrintVerbose("ABSystem.SyncLowerEtc: syncing /.system/etc -> %s", newLowerEtc)
-
-	etcFiles := []string{
-		"passwd",
-		"group",
-		"shells",
-		"shadow",
-		"subuid",
-		"subgid",
-	}
-
-	etcDir := "/.system/etc"
-	if _, err := os.Stat(etcDir); os.IsNotExist(err) {
-		PrintVerbose("ABSystem.SyncLowerEtc:err: %s", err)
-		return err
-	}
-
-	for _, file := range etcFiles {
-		// Use file present in the immutable /etc if it exists. Otherwise, use the immutable one.
-		_, err := os.Stat(oldUpperEtc + "/" + file)
-		if err != nil {
-			if os.IsNotExist(err) { // No changes were made to the file from its image base, skip merge
-				continue
-			} else {
-				PrintVerbose("ABSystem.SyncLowerEtc:err(2): %s", err)
-				return err
-			}
-		} else {
-			firstFile := oldUpperEtc + "/" + file
-			secondFile := newLowerEtc + "/" + file
-			destination := newUpperEtc + "/" + file
-
-			// write the diff to the destination
-			err = MergeDiff(firstFile, secondFile, destination)
-			if err != nil {
-				PrintVerbose("ABSystem.SyncLowerEtc:err(3): %s", err)
-				return err
-			}
-		}
-	}
-
-	PrintVerbose("ABSystem.SyncLowerEtc: sync completed")
-	return nil
-}
-
-// SyncUpperEtc syncs the mutable etc directories from /var/lib/abroot/etc
-func (s *ABSystem) SyncUpperEtc(newEtc string) error {
-	PrintVerbose("ABSystem.SyncUpperEtc: Starting")
-
-	current_part, err := s.RootM.GetPresent()
-	if err != nil {
-		PrintVerbose("ABSystem.SyncUpperEtc:err: %s", err)
-		return err
-	}
-
-	etcDir := fmt.Sprintf("/var/lib/abroot/etc/%s", current_part.Label)
-	if _, err := os.Stat(etcDir); os.IsNotExist(err) {
-		PrintVerbose("ABSystem.SyncEtc:err(2): %s", err)
-		return err
-	}
-
-	PrintVerbose("ABSystem.SyncUpperEtc: syncing /var/lib/abroot/etc/%s -> %s", current_part.Label, newEtc)
-
-	err = exec.Command( // TODO: use the Rsync method here
-		"rsync",
-		"-a",
-		"--exclude=passwd",
-		"--exclude=group",
-		"--exclude=shells",
-		"--exclude=shadow",
-		"--exclude=subuid",
-		"--exclude=subgid",
-		"--exclude=fstab",
-		"--exclude=crypttab",
-		etcDir+"/",
-		newEtc,
-	).Run()
->>>>>>> 1f12c7e1
-	if err != nil {
-		PrintVerbose("ABSystem.SyncUpperEtc:err: %s", err)
-		return err
-	}
-
-	PrintVerbose("ABSystem.SyncUpperEtc: sync completed")
-	return nil
 }
 
 // RunCleanUpQueue runs the functions in the queue or only the specified one
@@ -776,49 +686,8 @@
 	// ------------------------------------------------
 	PrintVerbose("[Stage 8] -------- ABSystemRunOperation")
 
-<<<<<<< HEAD
 	newEtc := filepath.Join(systemNew, "/etc")
 	err = s.SyncEtc(newEtc, partFuture)
-=======
-	presentEtc, err := s.RootM.GetPresent()
->>>>>>> 1f12c7e1
-	if err != nil {
-		PrintVerbose("ABSystem.RunOperation:err(8): %s", err)
-		return err
-	}
-	futureEtc, err := s.RootM.GetFuture()
-	if err != nil {
-		PrintVerbose("ABSystem.RunOperation:err(8.1): %s", err)
-		return err
-	}
-	oldUpperEtc := fmt.Sprintf("/var/lib/abroot/etc/%s", presentEtc.Label)
-	newUpperEtc := fmt.Sprintf("/var/lib/abroot/etc/%s", futureEtc.Label)
-
-	// Clean new upper etc to prevent deleted files from persisting
-	err = os.RemoveAll(newUpperEtc)
-	if err != nil {
-		PrintVerbose("ABSystem.RunOperation:err(8.2): %s", err)
-		return err
-	}
-	err = os.Mkdir(newUpperEtc, 0755)
-	if err != nil {
-		PrintVerbose("ABSystem.RunOperation:err(8.3): %s", err)
-		return err
-	}
-
-	err = s.MergeUserEtcFiles(oldUpperEtc, filepath.Join(systemNew, "/etc"), newUpperEtc)
-	if err != nil {
-		PrintVerbose("ABSystem.RunOperation:err(8.4): %s", err)
-		return err
-	}
-
-	s.RunCleanUpQueue("clearUnstagedPackages")
-
-	err = s.SyncUpperEtc(newUpperEtc)
-	if err != nil {
-		PrintVerbose("ABSystem.RunOperation:err(8.5): %s", err)
-		return err
-	}
 
 	// Stage 9: Mount boot partition
 	// ------------------------------------------------
