package cmd

import (
	"os"

	"github.com/spf13/cobra"
	"github.com/vanilla-os/abroot/core"
	"github.com/vanilla-os/orchid/cmdr"
)

func NewExecCommand() *cmdr.Command {
	cmd := cmdr.NewCommand(
		"exec [command]",
		abroot.Trans("exec.long"),
		abroot.Trans("exec.short"),
		execCommand,
	).WithBoolFlag(
		cmdr.NewBoolFlag(
			assumeYesFlag,
			"y",
			abroot.Trans("exec.assumeYesFlag"),
			false))
	cmd.Args = cobra.MinimumNArgs(1)
	cmd.Example = "abroot exec apt-get update"
	cmd.Flags().SetInterspersed(false)
	return cmd
}

func execCommand(cmd *cobra.Command, args []string) error {
	if !core.RootCheck(false) {
		cmdr.Error.Println(abroot.Trans("exec.rootRequired"))
		return nil
	}

	assumeYes := cmdr.FlagValBool(assumeYesFlag)
	if !assumeYes {
		b, err := cmdr.Confirm.Show(abroot.Trans("exec.confirm"))
		if err != nil {
			return err
		}
		if !b {
			return nil
		}
	}

	cmdr.Warning.Println(abroot.Trans("exec.start"))

	command := ""
	for _, arg := range args {
		command += arg + " "
	}

	if _, err := core.TransactionalExec(command); err != nil {
		cmdr.Error.Println(abroot.Trans("exec.failed"), err)
		os.Exit(1)
	}

<<<<<<< HEAD
	core.TransactionDiff()

	fmt.Println("Transaction completed successfully. Reboot to apply changes.")

=======
	cmdr.Success.Println(abroot.Trans("exec.success"))
>>>>>>> 7014ad8a
	return nil
}<|MERGE_RESOLUTION|>--- conflicted
+++ resolved
@@ -54,14 +54,9 @@
 		cmdr.Error.Println(abroot.Trans("exec.failed"), err)
 		os.Exit(1)
 	}
-
-<<<<<<< HEAD
 	core.TransactionDiff()
 
-	fmt.Println("Transaction completed successfully. Reboot to apply changes.")
+	cmdr.Success.Println(abroot.Trans("exec.success"))
 
-=======
-	cmdr.Success.Println(abroot.Trans("exec.success"))
->>>>>>> 7014ad8a
 	return nil
 }