module github.com/vanilla-os/abroot

go 1.18

require (
<<<<<<< HEAD
	github.com/spf13/cobra v1.5.0
	golang.org/x/sys v0.0.0-20220722155257-8c9f86f7a55f
=======
	github.com/spf13/cobra v1.6.1
	github.com/vanilla-os/orchid v0.3.0
	golang.org/x/sys v0.0.0-20220908164124-27713097b956
>>>>>>> 7014ad8a
)

require (
	atomicgo.dev/cursor v0.1.1 // indirect
	atomicgo.dev/keyboard v0.2.8 // indirect
	github.com/containerd/console v1.0.3 // indirect
<<<<<<< HEAD
	github.com/fsnotify/fsnotify v1.5.4 // indirect
	github.com/gookit/color v1.5.2 // indirect
	github.com/hashicorp/hcl v1.0.0 // indirect
=======
	github.com/fitv/go-i18n v1.0.4 // indirect
	github.com/fsnotify/fsnotify v1.6.0 // indirect
	github.com/gookit/color v1.5.2 // indirect
	github.com/hashicorp/hcl v1.0.0 // indirect
	github.com/inconshreveable/mousetrap v1.0.1 // indirect
>>>>>>> 7014ad8a
	github.com/lithammer/fuzzysearch v1.1.5 // indirect
	github.com/magiconair/properties v1.8.6 // indirect
	github.com/mattn/go-runewidth v0.0.14 // indirect
	github.com/mitchellh/mapstructure v1.5.0 // indirect
	github.com/pelletier/go-toml v1.9.5 // indirect
	github.com/pelletier/go-toml/v2 v2.0.5 // indirect
	github.com/pterm/pterm v0.12.51 // indirect
	github.com/rivo/uniseg v0.2.0 // indirect
<<<<<<< HEAD
	github.com/spf13/afero v1.8.2 // indirect
=======
	github.com/spf13/afero v1.9.2 // indirect
>>>>>>> 7014ad8a
	github.com/spf13/cast v1.5.0 // indirect
	github.com/spf13/jwalterweatherman v1.1.0 // indirect
	github.com/spf13/pflag v1.0.5 // indirect
	github.com/spf13/viper v1.14.0 // indirect
	github.com/subosito/gotenv v1.4.1 // indirect
	github.com/xo/terminfo v0.0.0-20210125001918-ca9a967f8778 // indirect
	golang.org/x/term v0.0.0-20210927222741-03fcf44c2211 // indirect
	golang.org/x/text v0.4.0 // indirect
	gopkg.in/ini.v1 v1.67.0 // indirect
	gopkg.in/yaml.v2 v2.4.0 // indirect
	gopkg.in/yaml.v3 v3.0.1 // indirect
)<|MERGE_RESOLUTION|>--- conflicted
+++ resolved
@@ -3,31 +3,20 @@
 go 1.18
 
 require (
-<<<<<<< HEAD
-	github.com/spf13/cobra v1.5.0
-	golang.org/x/sys v0.0.0-20220722155257-8c9f86f7a55f
-=======
 	github.com/spf13/cobra v1.6.1
 	github.com/vanilla-os/orchid v0.3.0
 	golang.org/x/sys v0.0.0-20220908164124-27713097b956
->>>>>>> 7014ad8a
 )
 
 require (
 	atomicgo.dev/cursor v0.1.1 // indirect
 	atomicgo.dev/keyboard v0.2.8 // indirect
 	github.com/containerd/console v1.0.3 // indirect
-<<<<<<< HEAD
-	github.com/fsnotify/fsnotify v1.5.4 // indirect
-	github.com/gookit/color v1.5.2 // indirect
-	github.com/hashicorp/hcl v1.0.0 // indirect
-=======
 	github.com/fitv/go-i18n v1.0.4 // indirect
 	github.com/fsnotify/fsnotify v1.6.0 // indirect
 	github.com/gookit/color v1.5.2 // indirect
 	github.com/hashicorp/hcl v1.0.0 // indirect
 	github.com/inconshreveable/mousetrap v1.0.1 // indirect
->>>>>>> 7014ad8a
 	github.com/lithammer/fuzzysearch v1.1.5 // indirect
 	github.com/magiconair/properties v1.8.6 // indirect
 	github.com/mattn/go-runewidth v0.0.14 // indirect
@@ -36,11 +25,7 @@
 	github.com/pelletier/go-toml/v2 v2.0.5 // indirect
 	github.com/pterm/pterm v0.12.51 // indirect
 	github.com/rivo/uniseg v0.2.0 // indirect
-<<<<<<< HEAD
-	github.com/spf13/afero v1.8.2 // indirect
-=======
 	github.com/spf13/afero v1.9.2 // indirect
->>>>>>> 7014ad8a
 	github.com/spf13/cast v1.5.0 // indirect
 	github.com/spf13/jwalterweatherman v1.1.0 // indirect
 	github.com/spf13/pflag v1.0.5 // indirect
